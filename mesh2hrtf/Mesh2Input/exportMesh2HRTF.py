# Authors: The Mesh2HRTF developers
#
#                                Mesh2HRTF
#                Copyright (C) 2015 by Harald Ziegelwanger,
#        Acoustics Research Institute, Austrian Academy of Sciences
#                        mesh2hrtf.sourceforge.net
#
# Mesh2HRTF is licensed under the GNU Lesser General Public License as
# published by the Free Software Foundation, either version 3 of the License,
# or (at your option) any later version. Mesh2HRTF is distributed in the hope
# that it will be useful, but WITHOUT ANY WARRANTY; without even the implied
# warranty of MERCHANTABILITY or FITNESS FOR A PARTICULAR PURPOSE. See the GNU
# Lesser General Public License for more details. You should have received a
# copy of the GNU LesserGeneral Public License along with Mesh2HRTF. If not,
# see <http://www.gnu.org/licenses/lgpl.html>.
#
# If you use Mesh2HRTF:
# - Provide credits:
#   "Mesh2HRTF, H. Ziegelwanger, ARI, OEAW (mesh2hrtf.sourceforge.net)"
# - In your publication, cite both articles:
#   [1] Ziegelwanger, H., Kreuzer, W., and Majdak, P. (2015). "Mesh2HRTF:
#       Open-source software package for the numerical calculation of head-
#       related transfer functions," in Proceedings of the 22nd ICSV,
#       Florence, IT.
#   [2] Ziegelwanger, H., Majdak, P., and Kreuzer, W. (2015). "Numerical
#       calculation of listener-specific head-related transfer functions and
#       sound localization: Microphone model and mesh discretization," The
#       Journal of the Acoustical Society of America, 138, 208-222.

import os
import bpy
import bmesh
import datetime
import math
import shutil
from math import pi
from bpy.props import StringProperty, BoolProperty, EnumProperty, \
    IntProperty, FloatProperty
from bpy_extras.io_utils import ExportHelper

bl_info = {
    "name": "Mesh2HRTF input format",
    "author": "The Mesh2HRTF developers",
    "version": (0, 2, 1),
    "blender": (2, 80, 0),
    "location": "File > Export",
    "description": "Export Mesh2HRTF input files",
    "warning": "",
    "wiki_url": "",
    "tracker_url": "",
    "support": "COMMUNITY",
    "category": "Import-Export"}


class ExportMesh2HRTF(bpy.types.Operator, ExportHelper):
    '''Export an object as Mesh2HRTF input files'''
    bl_idname = "export_mesh2hrtf.inp"
    bl_label = "Export Mesh2HRTF"

    filename_ext = ""
    filter_glob: StringProperty(default="", options={'HIDDEN'})

    # general settings --------------------------------------------------------
    title: StringProperty(
        name="Title",
        description="Title of the project",
        default="Head-Related Transfer Functions",
        )
    method: EnumProperty(
        name="BEM method",
        description="Method for numerical simulation",
        items=[('BEM', 'BEM', 'Traditional BEM'),
               ('SL-FMM BEM', 'SL-FMM BEM',
                'Singlelevel fast-multipole method BEM'),
               ('ML-FMM BEM', 'ML-FMM BEM',
                'Multilevel fast-multipole method BEM')],
        default='ML-FMM BEM',
        )
    sourceType: EnumProperty(
        name="Source type",
        description="Method for numerical simulation",
        items=[('Vibrating element', 'Vibrating element',
                    ("Mesh elements with user assigned materials 'Left ear' "
                     "and 'Right ear' act as the source")),
               ('Point source', 'Point source',
                    ("Analytical point source. Coordinates taken from user "
                     "placed point light named 'Point'"))],
        default='Vibrating element',
        )
    ear: EnumProperty(
        name="Ear",
        description=("Selected ear(s) for simulation. Only required if using "
                     "vibrating elements as the source type"),
        items=[('Left ear', 'Left ear', 'Calculate left ear HRTFs only'),
               ('Right ear', 'Right ear', 'Calculate right ear HRTFs only'),
               ('Both ears', 'Both ears', 'Calculate HRTFs for both ears')],
        default='Both ears',
        )
    programPath: StringProperty(
        name="Mesh2HRTF-path",
<<<<<<< HEAD
        description="Path to folder containing 'Mesh2Input', 'NumCalc', etc..",
        default=r"/home/matheson/Apps/mesh2hrtf-git/mesh2hrtf",
=======
        description=("Path to folder containing 'Mesh2Input' and other folders"
                     "(used to copy files to project folder during export)"),
        default=r"path/to/mesh2hrtf/",
>>>>>>> b81aefb9
        )
    pictures: BoolProperty(
        name="Pictures",
        description="Render pictures of the 3D mesh",
        default=True,
        )
    # post-processing ---------------------------------------------------------
    reference: BoolProperty(
        name="Reference",
        description=("Reference HRTF to the center of the head according to "
                     "the classic HRTF definition. For the HRTF definition "
                     "see https://doi.org/10.1016/0003-682X(92)90046-U"),
        default=False,
        )
    computeHRIRs: BoolProperty(
        name="Compute HRIRs",
        description=("Compute HRIRs by inverse Fourier Transform. This "
                     "requires referencing (see above) and frequencies "
                     "between f and fs/2 in steps of f, with f>0 and fs the "
                     "sampling frequency"),
        default=False,
        )
    # constants ---------------------------------------------------------------
    unit: EnumProperty(
        name="Unit",
        description="Unit of the 3D scene.",
        items=[('m', 'm', 'Meter'), ('mm', 'mm', 'Millimeter')],
        default='mm',
        )
    speedOfSound: StringProperty(
        name="c (m/s)",
        description=("Speed of sound in m/s "
                     "(Pass value as a string to avoid rounding errors)"),
        default="346.18",
        )
    densityOfMedium: StringProperty(
        name="rho (kg/m^3)",
        description=("Density of air in kg/m^3 "
                     "(Pass value as a string to avoid rounding errors)"),
        default="1.1839",
        )
    # evaluation grids --------------------------------------------------------
    evaluationGrids: StringProperty(
        name="Name",
        description=("Name of evalation grid inside "
            "Mesh2Input/EvaluationsGrids or absolute path to user grid. "
            "Multiple grids can be separated by semicolons (;)"),
        default='ARI',
        )
    # material seach paths ----------------------------------------------------
    materialSearchPaths: StringProperty(
        name="Path(s)",
        description=("Absolute path(s) to folders that contain material data. "
            "Multiple paths can be separated by semicolons (;). The "
            "Mesh2HRTF path is added by default to the end of the list"),
        default='None',
        )
    # Frequency selection -----------------------------------------------------
    minFrequency: FloatProperty(
        name="Min. frequency",
        description=("Minimum frequency in Hz to be simulated. Can be 0 for "
            "constructing the frequency vector. But the 0 will not be "
            "simulated"),
        default=100,
        min=0,
        max=24000,
        )
    maxFrequency: FloatProperty(
        name="Max. frequency",
        description="Maximum frequency in Hz to be simulated",
        default=20000,
        min=1,
        max=24000,
        )
    frequencyVectorType: EnumProperty(
        name="Frequencies",
        description=("Select how the frequencies are distributed between min. "
                     "and max. frequency with the paramter 'Value' (below)."),
        items=[('Step size', 'Step size',
                    ("Simulate frequencies between the min. and max. "
                     "with a fixed step size.")),
               ('Num steps', 'Num steps',
                    "Simulate N frequencies the min. and max. frequency.")],
        default='Step size',
        )
    frequencyVectorValue: FloatProperty(
        name="Value",
        description=("Value for distributing the frequencies according to the "
                     "parameter 'Frequencies' (above)."),
        default=100,
        min=0,
        max=24000,
        )
    # Job distribution --------------------------------------------------------
    cpuFirst: IntProperty(
        name="CPU (first)",
        description=("The simulation can be distributed to separate instances. "
                     "A separate folder is created created For each CPU_x_Core_x. "
                     "(This setting does NOT need to match your actual CPU and "
                     "some users might only care about the total nr. of instances)."),
        default=1,
        min=1,
        max=10000,
        )
    cpuLast: IntProperty(
        name="CPU (last)",
        description=("The simulation can be distributed to separate instances. "
                     "A separate folder is created created For each CPU_x_Core_x. "
                     "(This setting does NOT need to match your actual CPU and "
                     "some users might only care about the total nr. of instances)."),
        default=1,
        min=1,
        max=10000,
        )
    numCoresPerCPU: IntProperty(
        name="Cores per CPU",
        description=("The simulation can be distributed to separate instances. "
                     "A separate folder is created created For each CPU_x_Core_x. "
                     "(This setting does NOT need to match your actual CPU and "
                     "some users might only care about the total nr. of instances)."),
        default=1,
        min=1,
        max=10000,
        )

    @classmethod
    def poll(cls, context):
        return context.active_object is not None

    def execute(self, context):
        filepath = self.filepath
        filepath = bpy.path.ensure_ext(filepath, self.filename_ext)
        keywords = self.as_keywords(ignore=("check_existing", "filter_glob"))
        return ExportMesh2HRTF.save(self, context, **keywords)

    def draw(self, context):
        layout = self.layout
        layout.use_property_split = True
        layout.use_property_decorate = False

        # general settings
        layout.label(text="General:")
        row = layout.row()
        row.prop(self, "title")
        row = layout.row()
        row.prop(self, "method")
        row = layout.row()
        row.prop(self, "sourceType")
        row = layout.row()
        row.prop(self, "ear")
        row = layout.row()
        row.prop(self, "programPath")
        row = layout.row()
        row.prop(self, "pictures")
        # post-processing
        layout.label(text="Post-processing:")
        row = layout.row()
        row.prop(self, "reference")
        row = layout.row()
        row.prop(self, "computeHRIRs")
        row = layout.row()
        # constants
        layout.label(text="Constants:")
        row = layout.row()
        row.prop(self, "unit")
        row = layout.row()
        row.prop(self, "speedOfSound")
        row = layout.row()
        row.prop(self, "densityOfMedium")
        row = layout.row()
        # evaluation grids
        layout.label(text="Evaluation Grids:")
        row = layout.row()
        row.prop(self, "evaluationGrids")
        # material search paths
        layout.label(text="Materials:")
        row = layout.row()
        row.prop(self, "materialSearchPaths")
        # frequency distribution
        layout.label(text="Frequency distribution:")
        row = layout.row()
        row.prop(self, "minFrequency")
        row = layout.row()
        row.prop(self, "maxFrequency")
        row = layout.row()
        row.prop(self, "frequencyVectorType")
        row = layout.row()
        row.prop(self, "frequencyVectorValue")
        # job distribution
        layout.label(text="Job distribution:")
        row = layout.row()
        row.prop(self, "cpuFirst")
        row = layout.row()
        row.prop(self, "cpuLast")
        row = layout.row()
        row.prop(self, "numCoresPerCPU")

    def save(operator,
             context,
             filepath="",
             title="head-related transfer functions",
             minFrequency=100,
             maxFrequency=20000,
             frequencyVectorType='Step size',
             frequencyVectorValue=100,
             cpuFirst=1,
             cpuLast=1,
             numCoresPerCPU=1,
             pictures=True,
             ear='Both ears',
             evaluationGrids='ARI',
             materialSearchPaths='None',
             method='ML-FMM BEM',
             reference=False,
             computeHRIRs=False,
             speedOfSound='346.18',
             densityOfMedium='1.1839',
             unit='mm',
             programPath="/home/matheson/Apps/mesh2hrtf-git/mesh2hrtf",
             sourceType='Vibrating element'
             ):
        """Export Mesh2HRTF project."""


# General handling and constants ----------------------------------------------
        # purge unused data
        ret = bpy.ops.outliner.orphans_purge()
        while ret != {'CANCELLED'}:
            ret = bpy.ops.outliner.orphans_purge()

        # Switch to object mode to avoid export errors
        bpy.ops.object.mode_set(mode='OBJECT', toggle=False)

        # check if 'Reference' object exists and select it
        referenceExist = False
        for obj in bpy.context.scene.objects[:]:
            if obj.type == 'MESH' and obj.name == 'Reference':
                referenceExist = True

        if referenceExist:
            bpy.data.objects['Reference'].select_set(True)
        else:
            raise ValueError("Did not find the 3D Mesh. It must be named"
                             "'Reference' (case sensitive).")

        # check if 'Reference' object is a triangular mesh
        obj2 = bpy.data.objects['Reference']
        has_error_message = False

        for p in obj2.data.polygons:
            # Select non quad face (polygons)
            p.select = len(p.vertices) != 3
            if p.select:
                has_error_message = True

        if has_error_message:
            # Go in edit mode to show the result
            bpy.ops.object.mode_set(mode = 'EDIT')
            raise TypeError(
                'Not all faces in the Reference mesh are triangular!')

        del obj2, has_error_message

        # get Mesh2HRTF version
        with open(os.path.join(programPath, "..", "VERSION")) as read_version:
            version = read_version.readline()

        # Export path and export directory handling
        if not filepath.endswith(os.path.sep):
            filepath += os.path.sep
        filepath1, _ = os.path.split(filepath)

        if not os.path.exists(filepath1): # create project folder with "Filename"
            os.mkdir(filepath1)
        elif os.path.exists( os.path.join(filepath1, "NumCalc") ):
            raise ValueError("Project folder ", filepath1,
                             " already exists. Please choose another Project "
                             "name or manually delete existing files.")

        subfolders = ["ObjectMeshes", "EvaluationGrids", "NumCalc"]
        for subfolder in subfolders:
            temp = os.path.join(filepath1, subfolder)
            # delete subfolder if it exists to ensure data consistency
            if os.path.exists(temp):
                shutil.rmtree(temp)
            # make subfolder
            os.mkdir(temp)

        # convert to int
        if sourceType == 'Vibrating element':
            sourceType_id = int(0)
        elif sourceType == 'Point source':
            sourceType_id = int(1)
        else:
            ValueError(("Source type must be 'Vibrating element' or "
                        f"'Point source' but is {sourceType}"))

        # assign numSources is used during assigning frequencies to cores. If
        # the simulation does not use a velocity source, numSources must be one
        # otherwise it is determined by the ears to be simulated
        if ear not in ["Left ear", "Right ear", "Both ears"]:
            raise ValueError("`ear` must be 'Left ear', 'Right ear' or "
                             "'Both ears' (case sensitive).")

        if sourceType_id != 0:
            numSources = 1
        else:
            numSources = 2 if ear == 'Both ears' else 1

        # check input and assign unitFactor
        if unit not in ["mm", "m"]:
            raise ValueError("`unit` must be 'mm', 'm' "
                             "(case sensitive).")
        unitFactor = 1 if unit == 'm' else .001

        # apply transforms
        bpy.ops.object.transform_apply(location=True)
        bpy.ops.object.transform_apply(rotation=True)
        bpy.ops.object.transform_apply(scale=True)

        # empty list for saving objects
        objects = ([])


# Get point source position ---------------------------------------------------
        if sourceType_id == 1:
            sourceXPosition, sourceYPosition, sourceZPosition = \
                _get_point_source_position(unitFactor)
        else:
            sourceXPosition = None
            sourceYPosition = None
            sourceZPosition = None


# Sort faces in the object according to materials -----------------------------
        _sort_faces_according_to_materials(obj)


# Write object data -----------------------------------------------------------
        for obj in bpy.context.scene.objects[:]:
            if obj.type == 'MESH' and obj.name == 'Reference':
                objects = _write_object_data(obj, objects, unitFactor,
                                             context, filepath1)


# save Blender project for documentation --------------------------------------
        bpy.ops.wm.save_as_mainfile(
            filepath=os.path.join(filepath1, "3d Model.blend"),
            check_existing=False, filter_blender=True, filter_image=False,
            filter_movie=False, filter_python=False, filter_font=False,
            filter_sound=False, filter_text=False, filter_btx=False,
            filter_collada=False, filter_folder=True, filemode=8,
            compress=False, relative_remap=True, copy=False)


# Write evaluation grid data --------------------------------------------------
        # split and sort evaluation grids and get absolute paths
        evaluationGrids, evalGridPaths = \
            _split_and_sort_evaluation_grids(evaluationGrids, programPath)

        # check if the evaluation grids exists
        _check_evaluation_grid_exists(evaluationGrids, evalGridPaths)

        # copy data to export directory
        for n, _ in enumerate(evaluationGrids):

            # create target directory
            savepath = os.path.join(
                filepath1, "EvaluationGrids", evaluationGrids[n])
            if not os.path.exists(savepath):
                os.mkdir(savepath)

            # copy the data
            shutil.copyfile(os.path.join(evalGridPaths[n], "Nodes.txt"),
                            os.path.join(savepath, "Nodes.txt"))
            shutil.copyfile(os.path.join(evalGridPaths[n], "Elements.txt"),
                            os.path.join(savepath, "Elements.txt"))

# Read material data ----------------------------------------------------------

        # add the default mesh2hrtf path to the material search path
        defaultPath = os.path.join(programPath, 'Mesh2Input', 'Materials')
        materialSearchPaths += f";  {defaultPath}"

        # get used materials as dictionary
        materials = _get_materials(bpy.data.objects['Reference'])

        if materials is None:
            if sourceType_id == 0:
                raise ValueError(
                    ("Material 'Left ear' and/or 'Right ear' "
                     "must be defined for reciprocal simulations."))
        else:
            # add full path of material files to the dictionary
            materials = _get_material_files(materials, materialSearchPaths)

            # read the material data and add it to the dictionary
            materials = _read_material_data(materials)


# Calculate frequency information ---------------------------------------------
        # maximum numbers are used for initialization & status print-outs:
        maxCPUs = cpuLast             # used to be max(10, cpuLast)
        maxCores = numCoresPerCPU     # used to be max(8, numCoresPerCPU)


        # check how the frequency vector is defined
        if frequencyVectorType == 'Step size':
            frequencyStepSize = frequencyVectorValue
            numFrequencySteps = 0
        else:
            frequencyStepSize = 0
            numFrequencySteps = int(frequencyVectorValue)

        cpusAndCores, frequencies, frequencyStepsPerCore, numCoresAvailable, \
            freqs, frequencyStepSize, numFrequencySteps = \
            _distribute_frequencies(cpuFirst, cpuLast, maxCPUs,
                                    numCoresPerCPU, maxCores,
                                    numSources,
                                    minFrequency, maxFrequency,
                                    frequencyStepSize, numFrequencySteps)


# Write Info.txt (feedback for user, not used by NumCalc) ---------------------
        _write_info_txt(evalGridPaths, title, ear, filepath1, version,
                        cpuFirst, cpuLast, numCoresAvailable,
                        frequencyStepsPerCore, frequencies, freqs,
                        frequencyStepSize, numFrequencySteps, maxCores, maxCPUs)


# Write Output2HRTF.m function ------------------------------------------------
        _write_output2HRTF_m(filepath1, version, sourceType_id, ear, unitFactor,
                             reference, computeHRIRs,
                             speedOfSound, densityOfMedium,
                             cpusAndCores, maxCPUs, maxCores,
                             sourceXPosition, sourceYPosition, sourceZPosition)

# Write Output2VTK.m function ------------------------------------------------
        _write_output2VTK_m(filepath1, version)

# Write Output2HRTF.py function ------------------------------------------------
        _write_output2HRTF_py(filepath1, version, sourceType_id, ear, unitFactor,
                             reference, computeHRIRs,
                             speedOfSound, densityOfMedium,
                             cpusAndCores, maxCPUs, maxCores,
                             sourceXPosition, sourceYPosition, sourceZPosition,
                             programPath)


# Render pictures of the model ------------------------------------------------
        if pictures:
            _render_pictures(filepath1, unitFactor)


# Write NumCalc input files for all CPUs and Cores (NC.inp) -------------------
        _write_nc_inp(filepath1, version, title, ear, speedOfSound,
                      densityOfMedium, frequencies, cpusAndCores,
                      evaluationGrids, materials, method, sourceType_id,
                      sourceXPosition, sourceYPosition, sourceZPosition)

# Finish ----------------------------------------------------------------------
        for obj in bpy.context.scene.objects[:]:
            bpy.data.objects[obj.name].select_set(False)

        return {'FINISHED'}


def _get_point_source_position(unitFactor):
    # check if 'Reference' object exists and select it
    pointSourceExist = False
    for obj in bpy.context.scene.objects[:]:
        if obj.type == 'LIGHT' and obj.name == 'Point':
            pointSourceExist = True

    if not pointSourceExist:
        raise ValueError("Did not find the point source. It must be 'Point'"
                         "light object named 'Point' (case sensitive).")

    sourceXPosition = bpy.data.objects["Point"].location[0] * unitFactor
    sourceYPosition = bpy.data.objects["Point"].location[1] * unitFactor
    sourceZPosition = bpy.data.objects["Point"].location[2] * unitFactor

    return sourceXPosition, sourceYPosition, sourceZPosition


def _sort_faces_according_to_materials(obj):
    """
    Sort faces in an object according to the materials. This makes the NC.inp
    files shorter in case boundary conditions are used."""

    # enforce object mode and select the object
    bpy.ops.object.mode_set(mode='OBJECT', toggle=False)
    obj.select_set(True)

    # sort mesh if required
    bpy.ops.object.mode_set(mode='EDIT', toggle=False)
    bpy.ops.mesh.select_all(action='SELECT')
    bpy.ops.mesh.sort_elements(type='MATERIAL', elements={'FACE'})
    bpy.ops.object.mode_set(mode='OBJECT', toggle=False)


def _write_object_data(obj, objects, unitFactor, context, filepath1):
    """Write object information to Nodes.txt and Elements.txt.

    Returns:
    objects: list
        Original list with name of the current object appended.

    """
    # apply transformations and activate
    bpy.context.view_layer.objects.active = obj
    bpy.ops.object.transform_apply(location=True)
    bpy.ops.object.transform_apply(rotation=True)
    bpy.ops.object.transform_apply(scale=True)
    obj = context.active_object
    obj.hide_render = False
    obj_data = obj.data

    # create target directory
    dirObject = os.path.join(filepath1, "ObjectMeshes", obj.name)
    if not os.path.exists(dirObject):
        os.mkdir(dirObject)

    # write object nodes
    file = open(os.path.join(dirObject, "Nodes.txt"), "w",
                encoding="utf8", newline="\n")
    fw = file.write
    # number of nodes
    fw("%i\n" % len(obj_data.vertices[:]))
    # coordinate of nodes (vertices)
    for ii in range(len(obj_data.vertices[:])):
        fw("%i " % ii)
        fw("%.6f %.6f %.6f\n" %
            (obj_data.vertices[ii].co[0] * unitFactor,
             obj_data.vertices[ii].co[1] * unitFactor,
             obj_data.vertices[ii].co[2] * unitFactor))
    file.close

    # write object elements
    file = open(os.path.join(dirObject, "Elements.txt"), "w",
                encoding="utf8", newline="\n")
    fw = file.write
    # number of faces (polygons)
    fw("%i\n" % len(obj_data.polygons[:]))
    # node (vertice) indicees
    for ii in range(len(obj_data.polygons[:])):
        fw("%i " % ii)
        if len(obj_data.polygons[ii].vertices[:]) == 3:
            fw("%d %d %d 0 0 0\n" %
               tuple(obj_data.polygons[ii].vertices[:]))
        else:
            fw("%d %d %d %d 0 0 0\n" %
               tuple(obj_data.polygons[ii].vertices[:]))
    file.close

    # add object to list
    objects.append(obj.name)

    return objects


def _split_and_sort_evaluation_grids(evaluationGrids, programPath):
    """Split and sort evaluation grids.

    Returns
    -------
    evaluationGrids: list
        Alphabetically sorted list of the evaluation grid names
        (case sensitive).
    evaluationGridPaths: list
        Full paths of the folders containing the evaluation grids in order of
        `evaluationGrids`.

    """
    if not len(evaluationGrids):
        raise ValueError("At least one evaluation grid mast be defines.")

    # split evaluationGrids and remove leading/trailing white spaces
    grids = evaluationGrids.split(';')
    grids = [eg.strip() for eg in grids]

    # default path for evaluation grids
    evaluationGridPath = os.path.join(
        programPath, "Mesh2Input", "EvaluationGrids")

    # construct full paths and names
    evalGridPaths = []
    evalGrids = []
    for eg in grids:
        # complete grids given by name to default path
        if os.path.sep not in eg:
            evalGridPaths.append(os.path.join(evaluationGridPath, eg))
            evalGrids.append(eg)
        else:
            evalGridPaths.append(eg)
            evalGrids.append(os.path.basename(os.path.normpath(eg)))

    # alphabetically sort according to evalGrids
    idx = sorted(range(len(evalGrids)), key=evalGrids.__getitem__)
    unsrt = evalGrids
    evaluationGrids = [unsrt[i] for i in idx]
    unsrt = evalGridPaths
    evalGridPaths = [unsrt[i] for i in idx]

    return evaluationGrids, evalGridPaths


def _check_evaluation_grid_exists(evaluationGrids, evalGridPaths):
    """Check if evaluation grid exists.

    Raises
    ------
    ValueError if the folder or neccessary files do not exist.
    """
    for n, _ in enumerate(evaluationGrids):
        if not os.path.isfile(
                os.path.join(evalGridPaths[n], 'Nodes.txt')) \
                or not \
                os.path.isfile(
                os.path.join(evalGridPaths[n], 'Elements.txt')):
            raise ValueError(
                f"Evalution grid folder {evalGridPaths[n]} does not exist "
                "or one of the files 'Nodes.txt' and 'Elements.txt' is "
                "missing.")


def _get_materials(obj):

    # enforce object mode and select the object
    bpy.ops.object.mode_set(mode='OBJECT', toggle=False)
    obj.select_set(True)

    # loop faces and log assigned materials
    materials = dict()

    for face in obj.data.polygons:
        # name of material of current face
        try:
            material = obj.material_slots[face.material_index].material.name
        except IndexError:
            return None

        # add material if it does not exist
        if material not in materials.keys():
            materials[material] = dict()
            materials[material]["is_used"] = True
            materials[material]["index_start"] = face.index
            materials[material]["index_end"] = face.index
        # update index_end if it does exist
        else:
            materials[material]["index_end"] = face.index

    # add default materials if missing
    for material in ["Skin", "Left ear", "Right ear"]:
        if material not in materials.keys():
            materials[material] = dict()
            materials[material]["is_used"] = False

    return materials


def _get_material_files(materials, materialSearchPaths):
    """Check if material files exists and return full paths as a list."""

    # split search paths and remove leading/trailing white spaces
    paths = materialSearchPaths.split(';')
    paths = [path.strip() for path in paths]

    # remove default value if user path is not passed
    if paths[0] == "None":
        paths.pop(0)

    # check if paths exist
    for path in paths:
        if not os.path.isdir(path):
            raise ValueError(f"Material search path '{path}' does not exist.")

    # search material in path
    for material in materials:
        materialFound = False
        for path in paths:
            if os.path.isfile(os.path.join(path, f"{material}.csv")):
                materialFound = True
                break

        # save full path of material
        if materialFound:
            materials[material]["path"] = os.path.join(path, f"{material}.csv")
        else:
            materials[material]["path"] = None
        # throw error if the material is not found
        if not materialFound \
           and material not in ['Skin', 'Left ear', 'Right ear']:
            raise ValueError(f"Material file '{material}.csv' not found.")

    return materials


def _read_material_data(materials):

    for material in materials:
        # current material file
        file = materials[material]["path"]
        # check if the file exists
        if file is None:
            continue

        # initilize data
        boundary = None
        freqs = []
        real = []
        imag = []

        # read the csv material file
        with open(file, 'r') as m:
            lines = m.readlines()

        # parse the file
        for line in lines:
            line = line.strip('\n')
            # skip empty lines and comments
            if not len(line):
                continue
            if line[0] == '#':
                continue

            # detect boundary keyword
            if line in ['ADMI', 'IMPE', 'VELO', 'PRES']:
                boundary = line
            # read curve value
            else:
                line = line.split(',')
                if not len(line) == 3:
                    raise ValueError(
                        (f'Expected three values in {file} '
                         f'definition but found {len(line)}'))
                freqs.append(line[0].strip())
                real.append(line[1].strip())
                imag.append(line[2].strip())

        # check if boundary keyword was found
        if boundary is None:
            raise ValueError(
                (f"No boundary definition found in {file}. "
                 "Must be 'ADMI', 'IMPE', 'VELO', or 'PRES'"))
        # check if frequency vector is valud
        for i in range(len(freqs)-1):
            if float(freqs[i+1]) <= float(freqs[i]):
                raise ValueError((f'Frequencies in {file} '
                                  'do not increase monotonously'))

        # create output
        materials[material]['boundary'] = boundary
        materials[material]['freqs'] = freqs
        materials[material]['real'] = real
        materials[material]['imag'] = imag

    return materials


def _write_info_txt(evalGridPaths, title, ear, filepath1, version,
                    cpuFirst, cpuLast, numCoresAvailable,
                    frequencyStepsPerCore, frequencies, freqs,
                    frequencyStepSize, numFrequencySteps, maxCores, maxCPUs):
    file = open(os.path.join(filepath1, "Info.txt"), "w",
                encoding="utf8", newline="\n")
    fw = file.write
    fw("#####################################\n")
    fw("######## General information ########\n")
    fw("#####################################\n\n")
    fw(f"Program: Mesh2HRTF {version}\n")
    fw("Title: %s\n" % title)
    fw("Ear: %s\n" % ear)
    fw("Evaluation Grids:\n")
    for evaluationGrid in evalGridPaths:
        fw("    %s\n" % evaluationGrid)
    fw("\n")
    fw("#####################################\n")
    fw("####### Frequency information #######\n")
    fw("#####################################\n\n")
    fw("Minimum evaluated Frequency: %f\n" % freqs[0])
    fw("Highest evaluated Frequency: %f\n" % freqs[-1])
    fw("Frequency Stepsize: %f\n" % frequencyStepSize)
    fw("Frequency Steps: %d\n" % numFrequencySteps)
    fw("Frequency steps per Core: %d\n\n" % frequencyStepsPerCore)
    fw("#####################################\n")
    fw("######## Cluster information ########\n")
    fw("#####################################\n\n")
    fw("Number of CPUs: %d\n" % (cpuLast-cpuFirst+1))
    fw("First CPU: 'CPU_%d'\n" % cpuFirst)
    fw("Last CPU: 'CPU_%d'\n" % cpuLast)
    fw("Number of Cores (available): %d\n" % numCoresAvailable)
    for cpu in range(1, maxCPUs+1):
        for core in range(1, maxCores+1):
            fw("CPU_%d (Core %d):\n" % (cpu, core))
            for ii in range(0, len(frequencies[cpu-1][core-1])):
                fw("    %f\n" % frequencies[cpu-1][core-1][ii])
        fw("\n")
    file.close


def _write_output2HRTF_m(filepath1, version,
                         sourceType_id, ear, unitFactor,
                         reference, computeHRIRs,
                         speedOfSound, densityOfMedium,
                         cpusAndCores, maxCPUs, maxCores,
                         sourceXPosition, sourceYPosition, sourceZPosition):

    # file handling
    file = open(os.path.join(filepath1, "Output2HRTF.m"), "w",
                encoding="utf8", newline="\n")
    fw = file.write

    # header
    fw("% Collect the data simulated by NumCalc and save to project folder.\n")
    fw("close all; clear\n\n")

    # Mesh2HRTF version
    fw(f"Mesh2HRTF_version = '{version}';\n\n")

    # add information about the source
    if sourceType_id == 0:
        fw("% source information\n")
        fw("sourceType = 'vibratingElement';\n")

        # get the receiver/ear centers and areas
        obj = bpy.data.objects['Reference']
        obj_data = obj.data
        earCenter, earArea = _calculateReceiverProperties(
            obj, obj_data, unitFactor)

        # write left ear data
        if ear == 'Left ear' or ear == 'Both ears':
            fw("sourceCenter(1,1:3) = [%f %f %f];\n" % (earCenter[0][0],
                                                        earCenter[0][1],
                                                        earCenter[0][2]))
            fw("sourceArea(1,1) = %g;\n" % earArea[0])

        # write right ear data
        if ear == 'Right ear' or ear == 'Both ears':
            if ear == 'Right ear':
                nn = 1
            if ear == 'Both ears':
                nn = 2

            fw("sourceCenter(%d,1:3) = [%f %f %f];\n" % (nn,
                                                         earCenter[1][0],
                                                         earCenter[1][1],
                                                         earCenter[1][2]))
            fw("sourceArea(%d,1) = %g;\n" % (nn, earArea[1]))

        fw("\n")
    else:

        fw("% source information\n")
        fw("sourceType = 'pointSource';\n")
        fw("sourceCenter(1,1:3) = [%s %s %s];\n" % (sourceXPosition,
                                                    sourceYPosition,
                                                    sourceZPosition))
        fw("sourceArea(1,1)     = 1;\n")

    # referencing
    fw("% Reference to a point source in the origin\n")
    fw("% accoring to the classical HRTF definition\n")
    fw("% (https://doi.org/10.1016/0003-682X(92)90046-U)\n")
    fw("reference = ")
    if reference:
        fw("true;\n\n")
    else:
        fw("false;\n\n")

    # compute HRIRs
    fw("% Compute HRIRs via the inverse Fourier transfrom.\n")
    fw("% This will add data at 0 Hz, mirror the single sided spectrum, and\n")
    fw("% shift the HRIRs in time. Requires reference = true.\n")
    fw("computeHRIRs = ")
    if computeHRIRs:
        fw("true;\n\n")
    else:
        fw("false;\n\n")

    # constants
    fw("% Constants\n")
    fw("speedOfSound = " + speedOfSound + "; % [m/s]\n")
    fw("densityOfAir = " + densityOfMedium + "; % [kg/m^3]\n\n")

    # write CPUs and Cores
    fw("% Distribution of ears across CPUs and cores.\n")
    fw("% (Matrix of size [numCPUs x numCores])\n")
    fw("cpusAndCores = [\n")
    for cpu in range(1, maxCPUs + 1):
        fw("    ")
        for core in range(1, maxCores + 1):
            fw("%i" % cpusAndCores[cpu-1][core-1])
            if core < maxCores:
                fw(" ")
        if cpu < maxCPUs:
            fw("; ...\n")
    fw("];\n\n")

    fw("% Collect the data simulated by NumCalc\n")
    fw("Output2HRTF_Main(Mesh2HRTF_version, cpusAndCores, ...\n")
    fw("                 sourceType, sourceCenter, sourceArea, ...\n")
    fw("                 reference, computeHRIRs, ...\n")
    fw("                 speedOfSound,densityOfAir);\n")
    file.close

def _write_output2VTK_m(filepath1, version):

    # file handling
    file = open(os.path.join(filepath1, "Output2VTK.m"), "w",
                encoding="utf8", newline="\n")
    fw = file.write

    # header
    fw("% Export the sound pressure files genereated by Output2HRTF.m as SPL to VTK-Files for visualization in Paraview.\n\n")

    fw("close all; clear\n\n")

    # Mesh2HRTF version
    fw(f"Mesh2HRTF_version = '{version}';\n\n")

    # create missing directories
    fw("if ~exist(fullfile(pwd, 'Visualization'),'dir')\n")
    fw("    mkdir(fullfile(pwd, 'Visualization'));\n")
    fw("end\n")
    fw("if ~exist(fullfile(pwd, 'Visualization', 'ObjectMesh'),'dir')\n")
    fw("    mkdir(fullfile(pwd, 'Visualization', 'ObjectMesh'))\n")
    fw("end\n\n")

    # load data struct created by Output2HRTF.m
    fw("load(fullfile(pwd, 'Output2HRTF', 'ObjectMesh_Reference.mat'))\n\n")

    # export the sound pressure distribution as dB SPL in VTK-files
    fw("EvalToolsExport2VTK(['Visualization' filesep 'ObjectMesh' filesep],nodes(:,2:end),elements(:,2:end),20*log10(abs(element_data{1})/0.00002),'amp')\n")
    file.close

def _write_output2HRTF_py(filepath1, version,
                         sourceType_id, ear, unitFactor,
                         reference, computeHRIRs,
                         speedOfSound, densityOfMedium,
                         cpusAndCores, maxCPUs, maxCores,
                         sourceXPosition, sourceYPosition, sourceZPosition,
                         programPath):

    # file handling
    file = open(os.path.join(filepath1, "Output2HRTF.py"), "w",
                encoding="utf8", newline="\n")
    fw = file.write

    # header
    fw("# Read the data simulated by NumCalc and save to the folder\n")
    fw("# Output2HRTF inside project folder.\n\n")

    fw("import numpy\n")
    fw("import sys\n")

    output2hrtfPath = os.path.join(programPath, "Output2HRTF", "Python")

    fw("sys.path.insert(1, '%s')\n" % output2hrtfPath)
    fw("import Output2HRTF_Main as o2hrtfm\n\n")

    fw("projectPath = '%s'\n\n" % filepath1)

    # Mesh2HRTF version
    fw(f"Mesh2HRTF_version = '{version}'\n\n")

    fw("# source information\n")
    # initialize arrays for source information
    if sourceType_id == 0 and ear == 'Both ears':
        fw("sourceCenter = numpy.zeros((2, 3))\n")
        fw("sourceArea = numpy.zeros((2, 1))\n\n")
    else:
        fw("sourceCenter = numpy.zeros((1, 3))\n")
        fw("sourceArea = numpy.zeros((1, 1))\n\n")

    # add information about the source
    if sourceType_id == 0:
        fw("sourceType = 'vibratingElement'\n")

        # get the receiver/ear centers and areas
        obj = bpy.data.objects['Reference']
        obj_data = obj.data
        earCenter, earArea = _calculateReceiverProperties(
            obj, obj_data, unitFactor)

        # write left ear data
        if ear == 'Left ear' or ear == 'Both ears':
            fw("sourceCenter[0, :] = [%f, %f, %f]\n"
                                            % (earCenter[0][0],
                                               earCenter[0][1],
                                               earCenter[0][2]))
            fw("sourceArea[0, 0] = %g\n" % earArea[0])

        # write right ear data
        if ear == 'Right ear' or ear == 'Both ears':
            if ear == 'Right ear':
                nn = 0
            if ear == 'Both ears':
                nn = 1

            fw("sourceCenter[%d, :] = [%f, %f, %f]\n"
                                            % (nn,
                                               earCenter[1][0],
                                               earCenter[1][1],
                                               earCenter[1][2]))
            fw("sourceArea[%d, 0] = %g\n" % (nn, earArea[1]))

        fw("\n")
    else:
        fw("sourceType = 'pointSource';\n")
        fw("sourceCenter[0, :] = [%s, %s, %s]\n"
                                            % (sourceXPosition,
                                               sourceYPosition,
                                               sourceZPosition))
        fw("sourceArea[0, 0]     = 1\n")

    # referencing
    fw("# Reference to a point source in the origin\n")
    fw("# accoring to the classical HRTF definition\n")
    fw("# (https://doi.org/10.1016/0003-682X(92)90046-U)\n")
    fw("reference = ")
    if reference:
        fw("True\n\n")
    else:
        fw("False\n\n")

    # compute HRIRs
    fw("# Compute HRIRs via the inverse Fourier transfrom.\n")
    fw("# This will add data at 0 Hz, mirror the single sided spectrum, and\n")
    fw("# shift the HRIRs in time. Requires reference = true.\n")
    fw("computeHRIRs = ")
    if computeHRIRs:
        fw("True\n\n")
    else:
        fw("False\n\n")

    # constants
    fw("# Constants\n")
    fw("speedOfSound = " + speedOfSound + "  # [m/s]\n")
    fw("densityOfAir = " + densityOfMedium + "  # [kg/m^3]\n\n")

    # write CPUs and Cores
    fw("# Distribution of ears across CPUs and cores.\n")
    fw("# (Matrix of size [numCPUs x numCores])\n")
    fw("cpusAndCores = numpy.array([\n")
    for cpu in range(1, maxCPUs + 1):
        fw("    [")
        for core in range(1, maxCores + 1):
            fw("%i" % cpusAndCores[cpu-1][core-1])
            if core < maxCores:
                fw(", ")
        if cpu < maxCPUs:
            fw("],\n")
    fw("]])\n\n")

    fw("# Collect the data simulated by NumCalc\n")
    fw("o2hrtfm.Output2HRTF_Main(projectPath, Mesh2HRTF_version, cpusAndCores,\n")
    fw("                 sourceType, sourceCenter, sourceArea,\n")
    fw("                 reference, computeHRIRs,\n")
    fw("                 speedOfSound, densityOfAir)\n")
    file.close

def _calculateReceiverProperties(obj, obj_data, unitFactor):
    """
    Calculate center and area of receiver elements in reciprocal simulation.

    """

    # init ear area
    earArea = [0., 0.]
    # init min and max xyz coordinates for left and right ear
    earCenter = [[[1e6, -1e6], [1e6, -1e6], [1e6, -1e6]],
                 [[1e6, -1e6], [1e6, -1e6], [1e6, -1e6]]]

    # loop elements in obj_data
    for ii in range(len(obj_data.polygons[:])):
        if obj.material_slots[obj_data.polygons[ii].material_index].name \
                == obj.material_slots['Left ear'].name \
                or \
                obj.material_slots[obj_data.polygons[ii].material_index].name \
                == obj.material_slots['Right ear'].name:

            # select the ear
            if obj.material_slots[obj_data.polygons[ii].material_index].name \
                    == obj.material_slots['Left ear'].name:
                ear = 0
            else:
                ear = 1

            # update min and max x,y,z-values
            for vertex in range(3):
                for coord in range(3):
                    value = obj_data.vertices[obj_data.polygons[ii].
                                              vertices[vertex]].co[coord]
                    if value < earCenter[ear][coord][0]:
                        earCenter[ear][coord][0] = value
                    if value > earCenter[ear][coord][1]:
                        earCenter[ear][coord][1] = value

            # to calculate the polygons (triangles) area first calculate the
            # side lengths using euclidean distance and then use Heron´s
            # formula to calculate the area
            # side_a = corner 0 to corner 1
            side_a = math.sqrt(((
                obj_data.vertices[obj_data.polygons[ii].vertices[0]].co[0] -
                obj_data.vertices[obj_data.polygons[ii].vertices[1]].co[0])**2)
                * unitFactor**2
                + ((
                obj_data.vertices[obj_data.polygons[ii].vertices[0]].co[1] -
                obj_data.vertices[obj_data.polygons[ii].vertices[1]].co[1])**2)
                * unitFactor**2
                + ((
                obj_data.vertices[obj_data.polygons[ii].vertices[0]].co[2] -
                obj_data.vertices[obj_data.polygons[ii].vertices[1]].co[2])**2)
                * unitFactor**2)

            # side_b = corner 1 to corner 2
            side_b = math.sqrt(((
                obj_data.vertices[obj_data.polygons[ii].vertices[1]].co[0] -
                obj_data.vertices[obj_data.polygons[ii].vertices[2]].co[0])**2)
                * unitFactor**2
                + ((
                obj_data.vertices[obj_data.polygons[ii].vertices[1]].co[1] -
                obj_data.vertices[obj_data.polygons[ii].vertices[2]].co[1])**2)
                * unitFactor**2
                + ((
                obj_data.vertices[obj_data.polygons[ii].vertices[1]].co[2] -
                obj_data.vertices[obj_data.polygons[ii].vertices[2]].co[2])**2)
                * unitFactor**2)

            # side_c = corner 2 to corner 0
            side_c = math.sqrt(((
                obj_data.vertices[obj_data.polygons[ii].vertices[2]].co[0] -
                obj_data.vertices[obj_data.polygons[ii].vertices[0]].co[0])**2)
                * unitFactor**2
                + ((
                obj_data.vertices[obj_data.polygons[ii].vertices[2]].co[1] -
                obj_data.vertices[obj_data.polygons[ii].vertices[0]].co[1])**2)
                * unitFactor**2
                + ((
                obj_data.vertices[obj_data.polygons[ii].vertices[2]].co[2] -
                obj_data.vertices[obj_data.polygons[ii].vertices[0]].co[2])**2)
                *unitFactor**2)

            # increment area using Heron´s formula
            earArea[ear] += 0.25 * math.sqrt(
                             (side_a+side_b+side_c)
                             * (-side_a+side_b+side_c)
                             * (side_a-side_b+side_c)
                             * (side_a+side_b-side_c))

    # estimate the center from min and max x,y,z-values
    earCenter = [
        [  # left ear center
        (earCenter[0][0][0] + earCenter[0][0][1]) / 2 * unitFactor,
        (earCenter[0][1][0] + earCenter[0][1][1]) / 2 * unitFactor,
        (earCenter[0][2][0] + earCenter[0][2][1]) / 2 * unitFactor],
        [  # right ear center
        (earCenter[1][0][0] + earCenter[1][0][1]) / 2 * unitFactor,
        (earCenter[1][1][0] + earCenter[1][1][1]) / 2 * unitFactor,
        (earCenter[1][2][0] + earCenter[1][2][1]) / 2 * unitFactor]]

    return earCenter, earArea


def _distribute_frequencies(cpuFirst, cpuLast, maxCPUs,
                            numCoresPerCPU, maxCores,
                            numSources,
                            minFrequency, maxFrequency,
                            frequencyStepSize, numFrequencySteps):
    """Calculate list of frequencies and distribute across cores and CPUs.

    Returns
    -------

    cpusAndCores: list
        Nested list that indicates which cpu and core is used to calculate data
        for which ear (e.g. cpuAndCores[0][1] holds the entry for the second
        core on the first cpu). Entries: 0=idle, 1=leftEar/right ear if
        calculating one ear, 2=rightEar if calculating two ears.
    frequencies: list
        Nested list that holds the frequencies that are calculated by each
        cpu/core (e.g. frequencies[0][1] holds a list of frequencies calculated
        by the second core on the first cpu.
    frequencyStepsPerCore: int
        The number of frequency steps calculated per core (written to
        Info.txt).
    numCoresAvailable: int
        The number of cores used for the computation (written to Info.txt).
    f: list
        A simple list of the frequencies to be simulated (for debugging).
    frequencyStepSize: float
        Step size between successive frequencies (written to Info.txt). This is
        returned because it might be zero during the function call.
    numFrequencySteps: int
        Number of frequencies to be simulated (written to Info.txt). This is
        returned because it might be zero during the function call.

    """

    # number of CPUs used
    numCPUs = cpuLast-cpuFirst+1

    # number of cores per ear
    numCoresUsedPerEar = numCPUs*numCoresPerCPU//numSources
    if not numCoresUsedPerEar:
        raise Exception("At least two cores must be available for calculating "
                        "both ears, i.e., two CPUs with one core each or one "
                        "CPU with two cores.")

    # check input
    if (numFrequencySteps == 0 and frequencyStepSize == 0) \
            or (numFrequencySteps != 0 and frequencyStepSize != 0):
        raise Exception("Either 'frequencyStepSize' or 'numFrequencySteps' \
                        must be zero while the other must not.")

    # Calculate Number of frequencies and frequency step size
    if minFrequency == maxFrequency:
        frequencySteps = (1, 0)
        frequencyStepSize = 0
    elif frequencyStepSize:
        frequencySteps = divmod(
            maxFrequency - minFrequency + frequencyStepSize, frequencyStepSize)
    else:
        if numFrequencySteps < 2:
            raise Exception("'numFrequencySteps' must be at least 2.")
        frequencySteps = (numFrequencySteps, 0)
        frequencyStepSize = (maxFrequency-minFrequency)/(numFrequencySteps-1)

    if not frequencySteps[1] == 0:
        raise Exception("Error, frequencyStepSize is not a divisor of \
                        maxFrequency-minFrequency")

    # get all frequencies to be calculated
    f = [ff*frequencyStepSize+minFrequency
            for ff in range(int(frequencySteps[0]))]

    # remove 0 Hz if included in the list
    if f[0] == 0:
        f.pop(0)
        frequencySteps = (frequencySteps[0]-1, 0)
        print('Warning: 0 Hz can not be calculated and was removed from the \
              list of frequencies.')

    if not len(f):
        raise ValueError("No frequencies to be calculated. \
                         Check the input parameters.")

    # check number of cores and frequencies
    if len(f) < numCoresUsedPerEar:
        raise Exception("More cores than frequencies, i.e., \
                        numCPUs*numCoresPerCPU//numSources < numFrequencies.")

    # distribution of frequencies across numCoresUsedPerEar
    F = [[] for ff in range(numCoresUsedPerEar)]
    for nn, ff in enumerate(f):
        F[nn % numCoresUsedPerEar].append(ff)

    # Initialize cpusAndCores:
    cpusAndCores = [[0]*maxCores for cc in range(maxCPUs)]

    # Initialize frequencies:
    freqs = [[] for cc in range(maxCores)]
    frequencies = [freqs.copy() for cc in range(maxCPUs)]

    # distribute ears and frequencies across cpus and cores.
    # Left ear is calculated on cpus 0 to numCoresUsedPerEar-1
    # Right ear is calculated on cpus numCoresUsedPerEar to numCoresAvailable
    for count in range(numCoresUsedPerEar*numSources):
        cpu, core = divmod(count + (cpuFirst-1)*numCoresPerCPU, numCoresPerCPU)
        cpusAndCores[cpu][core] = count//numCoresUsedPerEar + 1
        frequencies[cpu][core] = F[count % len(F)]
        # output for debugging
        # print(f"CPU {cpu+1:2d}, core {core+1}, \
        #       ear {count//numCoresUsedPerEar + 1}, \
        #       freqList {count%len(F)}")

    # meta data for Info.txt
    frequencyStepsPerCore = len(f)//numCoresUsedPerEar
    numCoresAvailable = numCoresUsedPerEar*numSources

    return cpusAndCores, frequencies, \
        frequencyStepsPerCore, numCoresAvailable, \
        f, frequencyStepSize, numFrequencySteps


def _render_pictures(filepath1, unitFactor):
    """Render pictures of the 3D mesh and save to export folder."""

    # create directoy
    dirRender = os.path.join(filepath1, "Pictures")
    if not os.path.exists(dirRender):
        os.mkdir(dirRender)

    # general camera settings
    cam = bpy.data.objects['Camera']
    camdistance = .6 / unitFactor
    cam.data.clip_start = 0.001 / unitFactor
    cam.data.clip_end = 1 / unitFactor
    bpy.data.cameras['Camera'].lens_unit = 'MILLIMETERS'
    bpy.data.cameras['Camera'].lens = 50
    bpy.data.cameras['Camera'].clip_start = .01 / unitFactor
    bpy.data.cameras['Camera'].clip_end = 1 / unitFactor

    # general light settings
    light = bpy.data.objects['Light']
    lightradius = 5 / unitFactor
    bpy.data.lights['Light'].use_custom_distance = False
    bpy.data.lights['Light'].energy = 800 / unitFactor** 2
    bpy.data.lights['Light'].shadow_soft_size = .1 / unitFactor
    bpy.data.lights['Light'].cutoff_distance = 10 / unitFactor
    bpy.data.lights['Light'].shadow_buffer_clip_start = .05 / unitFactor
    bpy.data.lights['Light'].shadow_buffer_bias = 1 / unitFactor

    # camera positions, rotations, and azimuth angles
    renderloc = [[1, 0, 0], [-1, 0, 0], [0, 1, 0], [0, -1, 0],
                 [0.707, 0.707, 0], [-0.707, 0.707, 0], [0.707, -0.707, 0],
                 [-0.707, -0.707, 0]]
    renderrot = [[pi/2, 0, pi/2], [pi/2, 0, 3*pi/2], [pi/2, 0, pi],
                 [3/2*pi, pi, pi], [pi/2, 0, 3/4*pi], [pi/2, 0, 5/4*pi],
                 [pi/2, 0, pi/4], [pi/2, 0, -pi/4]]
    azim = [0, 180, 90, 270, 45, 135, 315, 225]

    # general rendering settings
    bpy.data.scenes['Scene'].render.pixel_aspect_x = 1
    bpy.data.scenes['Scene'].render.pixel_aspect_y = 1
    bpy.data.scenes['Scene'].render.resolution_x = 1440
    bpy.data.scenes['Scene'].render.resolution_y = 1920

    # render the images
    for ii in range(len(renderloc)):
        # set the camera and light
        cam.location = (renderloc[ii][0] * camdistance,
                        renderloc[ii][1] * camdistance,
                        renderloc[ii][2] * camdistance)
        cam.rotation_euler = (renderrot[ii][0],
                              renderrot[ii][1],
                              renderrot[ii][2])
        light.location = (renderloc[ii][0] * lightradius,
                          renderloc[ii][1] * lightradius,
                          renderloc[ii][2] * lightradius)
        # render
        bpy.ops.render.render()
        # save
        nameRender = ("%d_deg_azimuth" % azim[ii])
        bpy.data.images['Render Result'].save_render(
            os.path.join(dirRender, "%s.png" % nameRender))


def _write_nc_inp(filepath1, version, title, ear,
                  speedOfSound, densityOfMedium, frequencies, cpusAndCores,
                  evaluationGrids, materials, method, sourceType_id,
                  sourceXPosition, sourceYPosition, sourceZPosition):
    """Write NC.inp file that is read by NumCalc to start the simulation.

    The file format is documented at:
    https://sourceforge.net/p/mesh2hrtf/wiki/Structure%20of%20NC.inp_0.4.0/
    """

    # check the BEM method
    if method == 'BEM':
        method_id = 0
    elif method == 'SL-FMM BEM':
        method_id = 1
    elif method == 'ML-FMM BEM':
        method_id = 4
    else:
        ValueError(
            f"Method must be BEM, SL-FMM BEM or ML-FMM BEM but is {method}")

    for core in range(len(cpusAndCores[0])):
        for cpu in range(len(cpusAndCores)):
            if not cpusAndCores[cpu][core] == 0:

                # create directoy
                filepath2 = os.path.join(
                    filepath1, "NumCalc", "CPU_%i_Core_%i" % (cpu+1, core+1))
                if not os.path.exists(filepath2):
                    os.mkdir(filepath2)

                # write NC.inp
                file = open(os.path.join(filepath2, "NC.inp"), "w",
                            encoding="utf8", newline="\n")
                fw = file.write

                obj_name = "Reference"

                obj = bpy.data.objects[obj_name]
                obj_data = obj.data

                # header ------------------------------------------------------
                fw("##-------------------------------------------\n")
                fw("## This file was created by export_mesh2hrtf\n")
                fw("## Date: %s\n" % datetime.date.today())
                fw("##-------------------------------------------\n")
                fw("Mesh2HRTF %s\n" % version)
                fw("##\n")
                fw("%s\n" % title)
                fw("##\n")

                # control parameter I (hard coded, not documented) ------------
                fw("## Controlparameter I\n")
                fw("0 0 0 0 7 0\n")
                fw("##\n")

                # control parameter II ----------------------------------------
                fw("## Controlparameter II\n")
                fw("1 %d 0.000001 0.00e+00 1 0 0\n" % (
                    len(frequencies[cpu][core])))
                fw("##\n")
                fw("## Load Frequency Curve \n")
                fw("0 %d\n" % (len(frequencies[cpu][core])+1))
                fw("0.000000 0.000000e+00 0.0\n")
                for ii in range(len(frequencies[cpu][core])):
                    fw("%f %fe+04 0.0\n" % (
                        0.000001*(ii+1),
                        frequencies[cpu][core][ii] / 10000))
                fw("##\n")

                # main parameters I -------------------------------------------
                fw("## 1. Main Parameters I\n")
                numNodes = 0
                numElements = 0
                for evaluationGrid in evaluationGrids:
                    # read number of nodes
                    nodes = open(os.path.join(
                        filepath1, "EvaluationGrids", evaluationGrid,
                        "Nodes.txt"))
                    line = nodes.readline()
                    numNodes = numNodes+int(line)
                    # read number of elements
                    elements = open(os.path.join(
                        filepath1, "EvaluationGrids", evaluationGrid,
                        "Elements.txt"))
                    line = elements.readline()
                    numElements = numElements+int(line)
                fw("2 %d " % (len(obj_data.polygons[:])+numElements))
                fw("%d 0 " % (len(obj_data.vertices[:])+numNodes))
                fw("0")
                fw(" 2 1 %s 0\n" % (method_id))
                fw("##\n")

                # main parameters II ------------------------------------------
                fw("## 2. Main Parameters II\n")
                fw("0 ")
                if sourceType_id==0:
                    fw("0 ")
                else:
                    fw("1 ")
                fw("0 0.0000e+00 0 0 0\n")
                fw("##\n")

                # main parameters III -----------------------------------------
                fw("## 3. Main Parameters III\n")
                fw("0 0 0 0\n")
                fw("##\n")

                # main parameters IV ------------------------------------------
                fw("## 4. Main Parameters IV\n")
                fw("%s %se+00 1.0 0.0e+00 0.0 e+00 0.0e+00 0.0e+00\n" % (
                    speedOfSound, densityOfMedium))
                fw("##\n")

                # nodes -------------------------------------------------------
                fw("NODES\n")
                fw("../../ObjectMeshes/Reference/Nodes.txt\n")
                # write file path of nodes to input file
                for grid in evaluationGrids:
                    fw("../../EvaluationGrids/%s/Nodes.txt\n" % grid)
                fw("##\n")
                fw("ELEMENTS\n")
                fw("../../ObjectMeshes/Reference/Elements.txt\n")
                # write file path of elements to input file
                for grid in evaluationGrids:
                    fw("../../EvaluationGrids/%s/Elements.txt\n" % grid)
                fw("##\n")

                # SYMMETRY ----------------------------------------------------
                fw("# SYMMETRY\n")
                fw("# 0 0 0\n")
                fw("# 0.0000e+00 0.0000e+00 0.0000e+00\n")
                fw("##\n")

                # boundary information ----------------------------------------
                fw("BOUNDARY\n")
                # write velocity condition for the ears if using vibrating
                # elements as the sound source
                if sourceType_id==0:
                    if cpusAndCores[cpu][core]==1 and ear!='Right ear':
                        tmpEar='Left ear'
                    else:
                        tmpEar='Right ear'
                    fw(f"# {tmpEar} velocity source\n")
                    fw("ELEM %i TO %i VELO 0.1 -1 0.0 -1\n" % (
                        materials[tmpEar]["index_start"],
                        materials[tmpEar]["index_end"]))
                # remaining conditions defined by frequency curves
                curves = 0
                steps = 0
                if materials is not None:
                    for m in materials:
                        if materials[m]["path"] is None:
                            continue
                        # write information
                        fw(f"# Material: {m}\n")
                        fw("ELEM %i TO %i %s 1.0 %i 1.0 %i\n" % (
                            materials[m]["index_start"],
                            materials[m]["index_end"],
                            materials[m]["boundary"],
                            curves + 1, curves + 2))
                        # update metadata
                        steps = max(steps, len(materials[m]["freqs"]))
                        curves += 2

                fw("RETU\n")
                fw("##\n")

                # source information: plane wave ------------------------------
                fw("# PLANE WAVES\n")
                fw("# 0 0.0000e+00 -1.0000e+00 0.0000e+00 1.0000e-6 -1 0.0000e+00 -1\n")
                fw("##\n")

                # source information: point source ----------------------------
                if sourceType_id==0:
                    fw("# POINT SOURCES\n")
                    if cpusAndCores[cpu][core] == 1:
                        fw("# 0 0.0 0.101 0.0 0.1 -1 0.0 -1\n")
                    if cpusAndCores[cpu][core] == 2:
                        fw("# 0 0.0 -0.101 0.0 0.1 -1 0.0 -1\n")
                else:
                    fw("POINT SOURCES\n")
                    fw("0 %s %s %s 0.1 -1 0.0 -1\n" % (
                        sourceXPosition, sourceYPosition, sourceZPosition))
                fw("##\n")

                # curves ------------------------------------------------------
                if curves > 0:
                    fw("CURVES\n")
                    # number of curves and maximum number of steps
                    fw(f"{curves} {steps}\n")
                    curves = 0
                    for m in materials:
                        if materials[m]["path"] is None:
                            continue
                        # write curve for real values
                        curves += 1
                        fw(f"{curves} {len(materials[m]['freqs'])}\n")
                        for f, v in zip(materials[m]['freqs'],
                                        materials[m]['real']):
                            fw(f"{f} {v} 0.0\n")
                        # write curve for imaginary values
                        curves += 1
                        fw(f"{curves} {len(materials[m]['freqs'])}\n")
                        for f, v in zip(materials[m]['freqs'],
                                        materials[m]['imag']):
                            fw(f"{f} {v} 0.0\n")

                else:
                    fw("# CURVES\n")
                fw("##\n")

                # post process ------------------------------------------------
                fw("POST PROCESS\n")
                fw("##\n")
                fw("END\n")
                file.close()

# ----------------------- Blender add-on registration -------------------------
def menu_func_export(self, context):
    self.layout.operator(ExportMesh2HRTF.bl_idname, text="Mesh2HRTF")

def register():
    bpy.utils.register_class(ExportMesh2HRTF)
    bpy.types.TOPBAR_MT_file_export.append(menu_func_export)

def unregister():
    bpy.utils.unregister_class(ExportMesh2HRTF)
    bpy.types.TOPBAR_MT_file_export.remove(menu_func_export)<|MERGE_RESOLUTION|>--- conflicted
+++ resolved
@@ -98,14 +98,9 @@
         )
     programPath: StringProperty(
         name="Mesh2HRTF-path",
-<<<<<<< HEAD
-        description="Path to folder containing 'Mesh2Input', 'NumCalc', etc..",
-        default=r"/home/matheson/Apps/mesh2hrtf-git/mesh2hrtf",
-=======
         description=("Path to folder containing 'Mesh2Input' and other folders"
                      "(used to copy files to project folder during export)"),
         default=r"path/to/mesh2hrtf/",
->>>>>>> b81aefb9
         )
     pictures: BoolProperty(
         name="Pictures",
